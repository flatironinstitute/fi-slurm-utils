use crate::tui::{
    interface::{
        get_cpu_by_account_data_async, get_cpu_by_node_data_async,
        get_gpu_by_type_data_async, get_cpu_capacity_by_account_async,
        get_cpu_capacity_by_node_async, get_gpu_capacity_by_type_async,
    },
    ui::ui
};
use crossterm::{
    event::{self, DisableMouseCapture, EnableMouseCapture, Event, KeyCode},
    execute,
    terminal::{disable_raw_mode, enable_raw_mode, EnterAlternateScreen, LeaveAlternateScreen},
};
use ratatui::{
    backend::{Backend, CrosstermBackend},
    Terminal,
};
use fi_prometheus::PrometheusTimeScale;
use std::collections::HashMap;
use std::io;
use tokio::sync::mpsc;
use std::time::Duration;
use thiserror::Error;

// --- Layout Constants ---
pub const MINIMUM_CHART_WIDTH: u16 = 65;
pub const CHART_HEIGHT: u16 = 10;
pub const MAX_BARS_PER_CHART: usize = 20;
pub const BAR_WIDTH: u16 = 3;
pub const BAR_GAP: u16 = 1;

// --- Data Structures ---

#[derive(Error, Debug, Clone)]
pub enum AppError {
    #[error("Failed to fetch data from source: {0}")]
    DataFetch(String),
    #[error("A background task failed: {0}")]
    TaskJoin(String),
    #[error("Failed to send data to UI thread: {0}")]
    ChannelSend(String),
    #[error("Failed to get maximum capacity: {0}")]
    MaxFail(String),
    #[error("Data fetching timed out after 10 seconds")]
    TimeOut,
}

#[derive(Clone, Copy, PartialEq, Eq)]
pub enum AppView {
    CpuByAccount,
    CpuByNode,
    GpuByType,
}

#[derive(Debug, Default, Clone, Copy, PartialEq)]
pub enum ScrollMode {
    #[default]
    Page,
    Chart,
}

#[derive(Debug, Default, Clone, Copy, PartialEq)]
pub enum DisplayMode {
    #[default]
    Usage,
    Availability,
}
impl DisplayMode {
    pub fn toggle(&self) -> Self {
        match self {
            DisplayMode::Usage => DisplayMode::Availability,
            DisplayMode::Availability => DisplayMode::Usage,
        }
    }
}
#[derive(Debug)]
pub struct ChartData {
    pub source_data: HashMap<String, Vec<u64>>,
    pub capacity_data: HashMap<String, Vec<u64>>,
    pub horizontal_scroll_offset: usize,
}
pub struct App {
    pub current_view: AppView,
    pub scroll_offset: usize,
    pub scroll_mode: ScrollMode,
    pub cpu_by_account: ChartData,
    pub cpu_by_node: ChartData,
    pub gpu_by_type: ChartData,
    pub should_quit: bool,
    pub query_range: i64,
    pub query_time_scale: PrometheusTimeScale,
    pub display_mode: DisplayMode,
}

impl App {
    fn next_view(&mut self) {
        self.current_view = match self.current_view {
            AppView::CpuByAccount => AppView::CpuByNode,
            AppView::CpuByNode => AppView::GpuByType,
            AppView::GpuByType => AppView::CpuByAccount,
        };
        self.scroll_offset = 0;
    }

    fn prev_view(&mut self) {
        self.current_view = match self.current_view {
            AppView::CpuByAccount => AppView::GpuByType,
            AppView::CpuByNode => AppView::CpuByAccount,
            AppView::GpuByType => AppView::CpuByNode,
        };
        self.scroll_offset = 0;
    }
}

#[derive(Clone, Copy, PartialEq, Eq, Debug, Default)]
pub enum MainMenuSelection {
    #[default]
    Default,
    Custom,
}

impl MainMenuSelection {
    pub fn toggle(&self) -> Self {
        match self {
            MainMenuSelection::Default => MainMenuSelection::Custom,
            MainMenuSelection::Custom => MainMenuSelection::Default,
        }
    }
}

// --- NEW: Structs and Enums for the Parameter Selection state ---
#[derive(Clone, Copy, PartialEq, Eq, Debug, Default)]
pub enum ParameterFocus {
    #[default]
    Range,
    Unit,
    Confirm,
}

impl ParameterFocus {
    fn next(&self) -> Self {
        match self {
            ParameterFocus::Range => ParameterFocus::Unit,
            ParameterFocus::Unit => ParameterFocus::Confirm,
            ParameterFocus::Confirm => ParameterFocus::Range,
        }
    }
}

#[derive(Debug, Default)]
pub struct ParameterSelectionState {
    pub range_input: String,
    pub selected_unit: PrometheusTimeScale,
    pub focused_widget: ParameterFocus,
}


// MODIFIED: The AppState enum now includes all application states.
#[allow(clippy::large_enum_variant)]
//#[derive(Debug, Clone)]
pub enum AppState {
    MainMenu { selected: MainMenuSelection },
    ParameterSelection(ParameterSelectionState),
    Loading { tick: usize },
    Loaded(App),
    Error(AppError),
}

#[derive(Debug)]
pub struct UsageData {
    pub source_data: HashMap<String, Vec<u64>>,
}

#[derive(Debug)]
pub struct CapacityData {
    pub capacities: HashMap<String, Vec<u64>>,
}

#[derive(Debug)]
pub enum FetchedData {
    CpuByAccount(Result<UsageData, AppError>),
    CpuByNode(Result<UsageData, AppError>),
    GpuByType(Result<UsageData, AppError>),
    CpuCapacityByAccount(Result<CapacityData, AppError>),
    CpuCapacityByNode(Result<CapacityData, AppError>),
    GpuCapacityByType(Result<CapacityData, AppError>),
}

fn spawn_custom_data_fetch(tx: mpsc::Sender<FetchedData>, range: i64, unit: PrometheusTimeScale) {
    tokio::spawn(get_cpu_by_account_data_async(tx.clone(), range, unit));
    tokio::spawn(get_cpu_by_node_data_async(tx.clone(), range, unit));
    tokio::spawn(get_gpu_by_type_data_async(tx.clone(), range, unit));
    tokio::spawn(get_cpu_capacity_by_account_async(tx.clone(), range, unit));
    tokio::spawn(get_cpu_capacity_by_node_async(tx.clone(), range, unit));
    tokio::spawn(get_gpu_capacity_by_type_async(tx.clone(), range, unit));
}

async fn run_app<B: Backend>(
    terminal: &mut Terminal<B>,
    mut rx: mpsc::Receiver<FetchedData>,
) -> io::Result<()> {

    const LOADING_TIMEOUT_TICKS: usize = 100;
    // Start the app in the MainMenu state.
    let mut app_state = AppState::MainMenu { selected: MainMenuSelection::Default };
    
    let mut cpu_by_account_data: Option<Result<UsageData, AppError>> = None;
    let mut cpu_by_node_data: Option<Result<UsageData, AppError>> = None;
    let mut gpu_by_type_data: Option<Result<UsageData, AppError>> = None;
    let mut cpu_by_account_capacity: Option<Result<CapacityData, AppError>> = None;
    let mut cpu_by_node_capacity: Option<Result<CapacityData, AppError>> = None;
    let mut gpu_by_type_capacity: Option<Result<CapacityData, AppError>> = None;

    let mut data_fetch_count = 0;

    let mut current_query_range = 30;
    let mut current_query_time_scale = PrometheusTimeScale::Days;

    loop {
        terminal.draw(|f| ui(f, &app_state))?;

        if data_fetch_count < 6 {
            if let Ok(fetched_data) = rx.try_recv() {
                data_fetch_count += 1;
                match fetched_data {
                    FetchedData::CpuByAccount(res) => cpu_by_account_data = Some(res),
                    FetchedData::CpuByNode(res) => cpu_by_node_data = Some(res),
                    FetchedData::GpuByType(res) => gpu_by_type_data = Some(res),
                    FetchedData::CpuCapacityByAccount(res) => cpu_by_account_capacity = Some(res),
                    FetchedData::CpuCapacityByNode(res) => cpu_by_node_capacity = Some(res),
                    FetchedData::GpuCapacityByType(res) => gpu_by_type_capacity = Some(res),
                }
            }
        }

        if event::poll(Duration::from_millis(100))? {
            if let Event::Key(key) = event::read()? {
                if key.code == KeyCode::Char('q') {
                    if let AppState::Loaded(ref mut app) = app_state {
                        app.should_quit = true;
                    } else {
                        return Ok(());
                    }
                }

                match &mut app_state {
                    AppState::MainMenu { selected } => {
                        match key.code {
                            KeyCode::Up | KeyCode::PageUp | KeyCode::Down | KeyCode::PageDown | KeyCode::Char('k') | KeyCode::Char('j')=> *selected = selected.toggle(),
                            KeyCode::Enter => {
                                match selected {
                                    MainMenuSelection::Default => {
                                        if data_fetch_count == 6 {
                                            app_state = build_loaded_app(
                                                &mut cpu_by_account_data, &mut cpu_by_node_data, &mut gpu_by_type_data,
                                                &mut cpu_by_account_capacity, &mut cpu_by_node_capacity, &mut gpu_by_type_capacity,
                                                current_query_range, current_query_time_scale
                                            );
                                        } else {
                                            app_state = AppState::Loading { tick: 0 };
                                        }
                                    },
                                    MainMenuSelection::Custom => {
                                        app_state = AppState::ParameterSelection(ParameterSelectionState::default());
                                    }
                                }
                            },
                            _ => {}
                        }
                    }
                    AppState::ParameterSelection(state) => {
                        match (key.code, state.focused_widget) {
                            // --- Global Keys for this state ---
                            (KeyCode::Tab, _) => state.focused_widget = state.focused_widget.next(),
                            
                            // local navigation keys
                            (KeyCode::Enter, ParameterFocus::Range) => state.focused_widget = state.focused_widget.next(),
                            (KeyCode::Enter, ParameterFocus::Unit) => state.focused_widget = state.focused_widget.next(),
                        
                            // --- Range Input Keys ---
                            (KeyCode::Char(c), ParameterFocus::Range) if c.is_ascii_digit() => {
                                state.range_input.push(c);
                            }
                            (KeyCode::Backspace, ParameterFocus::Range) => {
                                state.range_input.pop();
                            }

                            // --- Unit Selector Keys ---
                            (KeyCode::Left, ParameterFocus::Unit) => {
                                state.selected_unit = state.selected_unit.prev();
                            }
                            (KeyCode::Char('h'), ParameterFocus::Unit) => {
                                state.selected_unit = state.selected_unit.prev();
                            }
                            (KeyCode::Right, ParameterFocus::Unit) => {
                                state.selected_unit = state.selected_unit.next();
                            }
                            (KeyCode::Char('l'), ParameterFocus::Unit) => {
                                state.selected_unit = state.selected_unit.next();
                            }

                            // --- Confirm Button Keys ---
                            (KeyCode::Enter, ParameterFocus::Confirm) => {
                                if let Ok(range) = state.range_input.parse::<i64>() {
                                    if range > 0 {
                                        let (tx_new, rx_new) = mpsc::channel(6);
                                        rx = rx_new;
                                        cpu_by_account_data = None;
                                        cpu_by_node_data = None;
                                        gpu_by_type_data = None;
                                        cpu_by_account_capacity = None;
                                        cpu_by_node_capacity = None;
                                        gpu_by_type_capacity = None;
                                        data_fetch_count = 0;

                                        current_query_range = range;
                                        current_query_time_scale = state.selected_unit;

                                        spawn_custom_data_fetch(tx_new, range, state.selected_unit);
                                        app_state = AppState::Loading { tick: 0 };
                                    }
                                }
                            }
                            // Ignore all other key presses
                            _ => {}
                        }
                    }

                    // MODIFIED: Event handler is now a state machine based on scroll_mode.
                    AppState::Loaded(app) => {
                        match app.scroll_mode {
                            ScrollMode::Page => match key.code {
                                KeyCode::Char('1') => app.current_view = AppView::CpuByAccount,
                                KeyCode::Char('2') => app.current_view = AppView::CpuByNode,
                                KeyCode::Char('3') => app.current_view = AppView::GpuByType,
                                KeyCode::Right | KeyCode::Char('l') | KeyCode::Tab => app.next_view(),
                                KeyCode::Left | KeyCode::Char('h') => app.prev_view(),
                                KeyCode::Up | KeyCode::PageUp | KeyCode::Char('k') => app.scroll_offset = app.scroll_offset.saturating_sub(1),
                                // KeyCode::Down | KeyCode::PageDown | KeyCode::Char('j') => app.scroll_offset = app.scroll_offset.saturating_add(1),
                                KeyCode::Down | KeyCode::PageDown | KeyCode::Char('j') => {
                                    let terminal_size = terminal.size()?;
                                    // compute how many chart-rows fit: subtract tabs (3 lines) and footer (1 line)
                                    let chartable_height = terminal_size.height.saturating_sub(3 + 1);
                                    let num_cols = (terminal_size.width / MINIMUM_CHART_WIDTH).max(1) as usize;
                                    let num_charts = match app.current_view {
                                        AppView::CpuByAccount => app.cpu_by_account.source_data.len(),
                                        AppView::CpuByNode => app.cpu_by_node.source_data.len(),
                                        AppView::GpuByType => app.gpu_by_type.source_data.len(),
                                    };
                                    let total_rows = num_charts.div_ceil(num_cols);
                                    let num_visible_rows = (chartable_height / CHART_HEIGHT) as usize;
                                    let max_scroll_offset = total_rows.saturating_sub(num_visible_rows);
                                    if app.scroll_offset < max_scroll_offset {
                                        app.scroll_offset = app.scroll_offset.saturating_add(1);
                                    }
                                },
                                KeyCode::Enter => app.scroll_mode = ScrollMode::Chart,
                                KeyCode::Char('a') => app.display_mode = app.display_mode.toggle(),
                                _ => {}
                            },
                            ScrollMode::Chart => {
                                let current_chart_data = match app.current_view {
                                    AppView::CpuByAccount => &mut app.cpu_by_account,
                                    AppView::CpuByNode => &mut app.cpu_by_node,
                                    AppView::GpuByType => &mut app.gpu_by_type,
                                };
                                match key.code {
                                    KeyCode::Right | KeyCode::Char('l') => {
                                        let max_points = current_chart_data.source_data.values()
                                            .map(|v| v.len())
                                            .max()
                                            .unwrap_or(0);
                                        
                                        let max_h_scroll = max_points.saturating_sub(MAX_BARS_PER_CHART);

                                        if current_chart_data.horizontal_scroll_offset < max_h_scroll {
                                            current_chart_data.horizontal_scroll_offset = current_chart_data
                                                .horizontal_scroll_offset.saturating_add(1);
                                        }
                                    },
                                    KeyCode::Left | KeyCode::Char('h') => {
                                        current_chart_data.horizontal_scroll_offset = current_chart_data
                                            .horizontal_scroll_offset.saturating_sub(1);
                                    },
                                    KeyCode::Esc => app.scroll_mode = ScrollMode::Page,

                                    KeyCode::Up | KeyCode::PageUp | KeyCode::Char('k') => app.scroll_offset = app.scroll_offset.saturating_sub(1),
                                    // KeyCode::Down | KeyCode::PageDown | KeyCode::Char('j') => app.scroll_offset = app.scroll_offset.saturating_add(1),
<<<<<<< HEAD
                                    KeyCode::Down | KeyCode::PageDown | KeyCode::Char('j') => {
                                        let terminal_size = terminal.size()?;
                                        let num_cols = (terminal_size.width / MINIMUM_CHART_WIDTH).max(1) as usize;
                                        let num_charts = match app.current_view {
                                            AppView::CpuByAccount => app.cpu_by_account.source_data.len(),
                                            AppView::CpuByNode => app.cpu_by_node.source_data.len(),
                                            AppView::GpuByType => app.gpu_by_type.source_data.len(),
                                        };
                                        let total_rows = num_charts.div_ceil(num_cols);
                                        let num_visible_rows = (terminal_size.height / CHART_HEIGHT) as usize;
                                        let max_scroll_offset = total_rows.saturating_sub(num_visible_rows);

                                        if app.scroll_offset < max_scroll_offset {
                                            app.scroll_offset = app.scroll_offset.saturating_add(1);
                                        }
                                    },
                                    KeyCode::Char('a') => app.display_mode = app.display_mode.toggle(),
=======
                                KeyCode::Down | KeyCode::PageDown | KeyCode::Char('j') => {
                                    let terminal_size = terminal.size()?;
                                    let chartable_height = terminal_size.height.saturating_sub(3 + 1);
                                    let num_cols = (terminal_size.width / MINIMUM_CHART_WIDTH).max(1) as usize;
                                    let num_charts = match app.current_view {
                                        AppView::CpuByAccount => app.cpu_by_account.source_data.len(),
                                        AppView::CpuByNode => app.cpu_by_node.source_data.len(),
                                        AppView::GpuByType => app.gpu_by_type.source_data.len(),
                                    };
                                    let total_rows = num_charts.div_ceil(num_cols);
                                    let num_visible_rows = (chartable_height / CHART_HEIGHT) as usize;
                                    let max_scroll_offset = total_rows.saturating_sub(num_visible_rows);
                                    if app.scroll_offset < max_scroll_offset {
                                        app.scroll_offset = app.scroll_offset.saturating_add(1);
                                    }
                                },

>>>>>>> d4eec146
                                    _ => {}
                                }
                            }
                        }
                    }
                    _ => {} // No input for Loading or Error states.
                }
            }
        }

        // should we be able to quit out of a loading screen to go back to the main menu?
        // would it result in any other bugs to allow this?

        if let AppState::Loading { ref mut tick } = app_state {
            *tick += 1;

            if *tick > LOADING_TIMEOUT_TICKS {
                app_state = AppState::Error(AppError::TimeOut);
                continue; // Skip the rest of the loop to immediately draw the error screen.
            }

            if data_fetch_count == 6 {
                app_state = build_loaded_app(
                    &mut cpu_by_account_data, &mut cpu_by_node_data, &mut gpu_by_type_data,
                    &mut cpu_by_account_capacity, &mut cpu_by_node_capacity, &mut gpu_by_type_capacity,
                    current_query_range, current_query_time_scale
                );
            }
        }

        if let AppState::Loaded(app) = &app_state {
            if app.should_quit {
                return Ok(());
            }
        }
    }
}



#[allow(clippy::too_many_arguments)]
fn build_loaded_app(
    cpu_by_account_data: &mut Option<Result<UsageData, AppError>>,
    cpu_by_node_data: &mut Option<Result<UsageData, AppError>>,
    gpu_by_type_data: &mut Option<Result<UsageData, AppError>>,
    cpu_by_account_capacity: &mut Option<Result<CapacityData, AppError>>,
    cpu_by_node_capacity: &mut Option<Result<CapacityData, AppError>>,
    gpu_by_type_capacity: &mut Option<Result<CapacityData, AppError>>,
    query_range: i64,
    query_time_scale: PrometheusTimeScale,
) -> AppState {
    let error_checks = [
        cpu_by_account_data.as_ref().and_then(|r| r.as_ref().err().cloned()),
        cpu_by_node_data.as_ref().and_then(|r| r.as_ref().err().cloned()),
        gpu_by_type_data.as_ref().and_then(|r| r.as_ref().err().cloned()),
        cpu_by_account_capacity.as_ref().and_then(|r| r.as_ref().err().cloned()),
        cpu_by_node_capacity.as_ref().and_then(|r| r.as_ref().err().cloned()),
        gpu_by_type_capacity.as_ref().and_then(|r| r.as_ref().err().cloned()),
    ];

    if let Some(err_opt) = error_checks.iter().flatten().next() {
        return AppState::Error(err_opt.clone());
    }

    let final_cpu_by_account = {
        let usage = cpu_by_account_data.take().unwrap().unwrap();
        let capacity = cpu_by_account_capacity.take().unwrap().unwrap();
        let max_points = usage.source_data.values().map(|v| v.len()).max().unwrap_or(0);
        let initial_offset = max_points.saturating_sub(MAX_BARS_PER_CHART);
        ChartData { source_data: usage.source_data, capacity_data: capacity.capacities, horizontal_scroll_offset: initial_offset }
    };
    let final_cpu_by_node = {
        let usage = cpu_by_node_data.take().unwrap().unwrap();
        let capacity = cpu_by_node_capacity.take().unwrap().unwrap();
        let max_points = usage.source_data.values().map(|v| v.len()).max().unwrap_or(0);
        let initial_offset = max_points.saturating_sub(MAX_BARS_PER_CHART);
        ChartData { source_data: usage.source_data, capacity_data: capacity.capacities, horizontal_scroll_offset: initial_offset }
    };
    let final_gpu_by_type = {
        let usage = gpu_by_type_data.take().unwrap().unwrap();
        let capacity = gpu_by_type_capacity.take().unwrap().unwrap();
        let max_points = usage.source_data.values().map(|v| v.len()).max().unwrap_or(0);
        let initial_offset = max_points.saturating_sub(MAX_BARS_PER_CHART);
        ChartData { source_data: usage.source_data, capacity_data: capacity.capacities, horizontal_scroll_offset: initial_offset}
    };

    let app = App {
        current_view: AppView::CpuByAccount,
        scroll_offset: 0,
        scroll_mode: ScrollMode::default(),
        cpu_by_account: final_cpu_by_account,
        cpu_by_node: final_cpu_by_node,
        gpu_by_type: final_gpu_by_type,
        should_quit: false,
        query_range,
        query_time_scale,
        display_mode: DisplayMode::Usage,
    };
    AppState::Loaded(app)
}

#[tokio::main]
pub async fn tui_execute() -> Result<(), Box<dyn std::error::Error>> {
    enable_raw_mode()?;
    let mut stdout = io::stdout();
    execute!(stdout, EnterAlternateScreen, EnableMouseCapture)?;
    let backend = CrosstermBackend::new(stdout);
    let mut terminal = Terminal::new(backend)?;

    // MODIFIED: Start fetching default data immediately.
    let (tx, rx) = mpsc::channel(6);
    spawn_custom_data_fetch(tx, 30, PrometheusTimeScale::Days);

    let res = run_app(&mut terminal, rx).await;

    disable_raw_mode()?;
    execute!(
        terminal.backend_mut(),
        LeaveAlternateScreen,
        DisableMouseCapture
    )?;
    terminal.show_cursor()?;

    if let Err(err) = res {
        println!("Error in app: {:?}", err);
    }

    Ok(())
}<|MERGE_RESOLUTION|>--- conflicted
+++ resolved
@@ -336,7 +336,6 @@
                                 KeyCode::Right | KeyCode::Char('l') | KeyCode::Tab => app.next_view(),
                                 KeyCode::Left | KeyCode::Char('h') => app.prev_view(),
                                 KeyCode::Up | KeyCode::PageUp | KeyCode::Char('k') => app.scroll_offset = app.scroll_offset.saturating_sub(1),
-                                // KeyCode::Down | KeyCode::PageDown | KeyCode::Char('j') => app.scroll_offset = app.scroll_offset.saturating_add(1),
                                 KeyCode::Down | KeyCode::PageDown | KeyCode::Char('j') => {
                                     let terminal_size = terminal.size()?;
                                     // compute how many chart-rows fit: subtract tabs (3 lines) and footer (1 line)
@@ -355,7 +354,6 @@
                                     }
                                 },
                                 KeyCode::Enter => app.scroll_mode = ScrollMode::Chart,
-                                KeyCode::Char('a') => app.display_mode = app.display_mode.toggle(),
                                 _ => {}
                             },
                             ScrollMode::Chart => {
@@ -385,10 +383,9 @@
                                     KeyCode::Esc => app.scroll_mode = ScrollMode::Page,
 
                                     KeyCode::Up | KeyCode::PageUp | KeyCode::Char('k') => app.scroll_offset = app.scroll_offset.saturating_sub(1),
-                                    // KeyCode::Down | KeyCode::PageDown | KeyCode::Char('j') => app.scroll_offset = app.scroll_offset.saturating_add(1),
-<<<<<<< HEAD
                                     KeyCode::Down | KeyCode::PageDown | KeyCode::Char('j') => {
                                         let terminal_size = terminal.size()?;
+                                        let chartable_height = terminal_size.height.saturating_sub(3 + 1);
                                         let num_cols = (terminal_size.width / MINIMUM_CHART_WIDTH).max(1) as usize;
                                         let num_charts = match app.current_view {
                                             AppView::CpuByAccount => app.cpu_by_account.source_data.len(),
@@ -396,33 +393,13 @@
                                             AppView::GpuByType => app.gpu_by_type.source_data.len(),
                                         };
                                         let total_rows = num_charts.div_ceil(num_cols);
-                                        let num_visible_rows = (terminal_size.height / CHART_HEIGHT) as usize;
+                                        let num_visible_rows = (chartable_height / CHART_HEIGHT) as usize;
                                         let max_scroll_offset = total_rows.saturating_sub(num_visible_rows);
-
                                         if app.scroll_offset < max_scroll_offset {
                                             app.scroll_offset = app.scroll_offset.saturating_add(1);
                                         }
                                     },
                                     KeyCode::Char('a') => app.display_mode = app.display_mode.toggle(),
-=======
-                                KeyCode::Down | KeyCode::PageDown | KeyCode::Char('j') => {
-                                    let terminal_size = terminal.size()?;
-                                    let chartable_height = terminal_size.height.saturating_sub(3 + 1);
-                                    let num_cols = (terminal_size.width / MINIMUM_CHART_WIDTH).max(1) as usize;
-                                    let num_charts = match app.current_view {
-                                        AppView::CpuByAccount => app.cpu_by_account.source_data.len(),
-                                        AppView::CpuByNode => app.cpu_by_node.source_data.len(),
-                                        AppView::GpuByType => app.gpu_by_type.source_data.len(),
-                                    };
-                                    let total_rows = num_charts.div_ceil(num_cols);
-                                    let num_visible_rows = (chartable_height / CHART_HEIGHT) as usize;
-                                    let max_scroll_offset = total_rows.saturating_sub(num_visible_rows);
-                                    if app.scroll_offset < max_scroll_offset {
-                                        app.scroll_offset = app.scroll_offset.saturating_add(1);
-                                    }
-                                },
-
->>>>>>> d4eec146
                                     _ => {}
                                 }
                             }
