pub mod report;
pub mod summary_report;
pub mod tree_report;
pub mod tui;

use clap::Parser;
use fi_slurm::nodes::{NodeState, SlurmNodes};
use std::collections::{HashMap, HashSet};
use fi_slurm::jobs::{SlurmJobs, enrich_jobs_with_node_ids};
use fi_slurm::{jobs, nodes, utils::{SlurmConfig, initialize_slurm}};
use fi_slurm::filter::{self, gather_all_features};
<<<<<<< HEAD
use crate::tui::tui_execute;
=======
//use fi_prometheus::{get_max_resource, get_usage_by, Cluster, Grouping, Resource};
use crate::tui::app::tui_execute;
>>>>>>> d3fa6504

use std::time::Instant;
use chrono::{DateTime, Utc};


/// The main entry point for the `fi-node`
///
/// The function orchestrates the main pipeline:
/// 1. Load all node and job data from Slurm
/// 2. Create a cross-reference map to link nodes to the jobs running on them
/// 3. Aggregate all data into a structured report format
/// 4. Print the final, formatted report to the console
fn main() -> Result<(), String> {

    let start = Instant::now();

    let args = Args::parse();

    if args.test {
        //let res = get_cpu_capacity_by_account();
        //println!("{:?}", res.unwrap());

        return Ok(())
    }

    if args.terminal {
        let _ = tui_execute();
        return Ok(())
    }

    if args.exact && args.feature.is_empty() {
        eprintln!("-e/--exact has no effect without the -f/--feature argument. Did you intend to filter by a feature?")
    }

    if args.debug { println!("Started initializing Slurm: {:?}", start.elapsed()); }
    
    // has no output, only passes a null pointer to Slurm directly in order to initialize
    // non-trivial functions of the Slurm API
    initialize_slurm();

    if args.debug { println!("Finished initializing Slurm: {:?}", start.elapsed()); }

    // After initializing, we load the conf to get a handle that we can
    // manage for proper cleanup
    if args.debug { println!("Started loading Slurm config: {:?}", start.elapsed()); }

    // We don't need to actually use this variable, but we store it anyway in order to
    // automatically invoke its Drop implementation when it goes out of scope at the end of main()
    let _slurm_config = SlurmConfig::load()?;
    if args.debug { println!("Finished loading Slurm config: {:?}", start.elapsed()); }

    // Load Data 
    if args.debug { println!("Starting to load Slurm data: {:?}", start.elapsed()); }

    let mut nodes_collection = nodes::get_nodes()?;
    if args.debug { println!("Finished loading node data from Slurm: {:?}", start.elapsed()); }

    let mut jobs_collection = jobs::get_jobs()?;
    if args.debug { println!("Finished loading job data from Slurm: {:?}", start.elapsed()); }

    enrich_jobs_with_node_ids(&mut jobs_collection, &nodes_collection.name_to_id);

    // Build Cross-Reference Map 
    let node_to_job_map = build_node_to_job_map(&jobs_collection);
    if args.debug { 
        println!(
            "Built map cross-referencing {} nodes with active jobs.",
            node_to_job_map.len()
        ); 
        println!("Finished building node to job map: {:?}", start.elapsed()); 
    }

    if args.preempt {
        preempt_node(&mut nodes_collection, &node_to_job_map, &jobs_collection);
    }

    let filtered_nodes = filter::filter_nodes_by_feature(&nodes_collection, &args.feature, args.exact);
    if args.debug && !args.feature.is_empty() { println!("Finished filtering data: {:?}", start.elapsed()); }

    // validating input
    if !args.feature.is_empty() && filtered_nodes.is_empty() {
        eprintln!("Warning, no nodes found matching the specifiad features");

        if args.exact {
            eprint!("\n Consider removing the `--exact` argument");
        }

        let _all_features = gather_all_features(&nodes_collection);
        // TODO: more detailed error suggestions, maybe strsim, maybe just print a list of node
        // names?
    }


    if args.debug {
        println!(
            "Successfully loaded {} nodes and {} jobs.",
            nodes_collection.nodes.len(),
            jobs_collection.jobs.len()
        );
        println!("Started building node to job map: {:?}", start.elapsed()); 
    }



    if args.detailed {
        if args.debug { println!("Started building report: {:?}", start.elapsed()); }
        //  Aggregate Data into Report
        let report = report::build_report(&filtered_nodes, &jobs_collection, &node_to_job_map, args.names);
        if args.debug { println!("Aggregated data into {} state groups.", report.len()); 
            println!("Finished building detailed report: {:?}", start.elapsed()); 
        }

        // Print Report 
        report::print_report(&report, args.no_color, args.names);
        if args.debug { println!("Finished printing report: {:?}", start.elapsed()); }

        return Ok(())
    } else if args.summary {
        // Aggregate data into summary report
        let summary_report = summary_report::build_summary_report(&filtered_nodes, &jobs_collection, &node_to_job_map);
        if args.debug { println!("Aggregated data into {} feature types.", summary_report.len()); 
            println!("Finished building summary report: {:?}", start.elapsed()); 
        }

        summary_report::print_summary_report(&summary_report, args.no_color);
        
        return Ok(())
    } else {
        // Aggregate data into the tree report 
        let tree_report = tree_report::build_tree_report(&filtered_nodes, &jobs_collection, &node_to_job_map, &args.feature, args.verbose, args.names);
        tree_report::print_tree_report(&tree_report, args.no_color, args.names);

        if args.debug { println!("Finished building tree report: {:?}", start.elapsed()); }
    }

    Ok(())
}

// taking into account preempt jobs that we may want to classify as idle for some purposes
/// Builds a map where keys are node hostnames and values are a list of job IDs
/// running on that node
fn build_node_to_job_map(slurm_jobs: &SlurmJobs) -> HashMap<usize, Vec<u32>> {
    let mut node_to_job_map: HashMap<usize, Vec<u32>> = HashMap::new();

    for job in slurm_jobs.jobs.values() {
        if job.job_state != crate::jobs::JobState::Running || job.node_ids.is_empty() {
            continue;
        }
        for &node_id in &job.node_ids {
            node_to_job_map.entry(node_id).or_default().push(job.job_id);
        }
    }
    node_to_job_map
}

/// A command-line utility to report the state of a Slurm cluster,
/// showing a summary of nodes grouped by state and feature
#[derive(Parser, Debug)]
#[command(version, about, long_about = None)]
struct Args {
    /// Enable debug-level logging to print the pipeline steps to terminal
    #[arg(long)]
    #[arg(help = "Prints the step-by-step process of querying Slurm")]
    debug: bool,
    #[arg(short, long)]
    #[arg(help = "Prints the detailed, state-by-state report of node availability")]
    detailed: bool,
    #[arg(short, long)]
    #[arg(help = "Prints the top-level summary report for each feature type")]
    summary: bool,
    #[arg(help = "Select individual features to filter by. `icelake` would only show information for icelake nodes. \n For multiple features, separate them with spaces, such as `genoa gpu skylake`")]
    feature: Vec<String>,
    #[arg(short, long)]
    #[arg(help = "In combination with --feature, filter only by exact match rather than substrings ")]
    exact: bool,
    #[arg(long)]
    #[arg(help = "Disable colors in output")]
    no_color: bool,
    #[arg(long)]
    #[arg(help = "Activates TUI (in development)")]
    terminal: bool,
    #[arg(short, long)]
    #[arg(help = "Shows redundant nodes traits in tree report")]
    verbose: bool,
    #[arg(short, long)]
    #[arg(help = "Shows all node names (not yet implemented in summary report)")]
    names: bool,
<<<<<<< HEAD
    #[arg(short, long)]
    #[arg(help = "Classifies preemptable jobs as idle")]
    preempt: bool,
=======
    #[arg(long)]
    test: bool,
>>>>>>> d3fa6504
}



// function to crawl through the node to job map and change the status of a given node if the job/s
// running on it are preempt
fn preempt_node(
    slurm_nodes: &mut SlurmNodes, 
    node_to_job_map: &HashMap<usize, Vec<u32>>, 
    slurm_jobs: &SlurmJobs
) {
    // iterate through the jobs, figure out which are preempt
    // grabbing their ids, cross-reference to the ids of the nodes they're running on. This can be
    // many to many
    // if a preempt job is the only one running on that node, change its base state to Idle
    // if a preempt job is one of several running on the node, we can change it from allocated to
    // Mixed, assuming it was not already mixed
    // 
    // iterate over jobs first, then check in the mappings which nodes might be changed
    // and then change those nodes accordingly

    let now: DateTime<Utc> = Utc::now();

    let mut preemptable_jobs: HashSet<u32> = HashSet::new();

    // in order to figure out which nodes are preempt, we have to take the current UTC date time
// and compare it to the preemptable_time feature in the job
    for job in slurm_jobs.jobs.values() {
        if job.preemptable_time <= now && job.preemptable_time != chrono::DateTime::UNIX_EPOCH { 
            preemptable_jobs.insert(job.job_id);
        }
    }

    let mut all_preempt = HashSet::new();
    let mut partially_preempt = HashSet::new();

    for (node_id, jobs_on_node) in node_to_job_map.iter() {
        if jobs_on_node.is_empty() {
            continue;
        }

        let is_all_preempt = jobs_on_node.iter().all(|job_id| preemptable_jobs.contains(job_id));

        if is_all_preempt {
            all_preempt.insert(*node_id);
        } else {
            let has_any_preempt = jobs_on_node.iter().any(|job_id| preemptable_jobs.contains(job_id));

            if has_any_preempt {
                partially_preempt.insert(*node_id);
            }
        }
    }

    // having both lists, now we go through SlurmNodes.nodes, check ids, and convert the base
    // node_state, taking into account compound states as well
    //
    // for nodes in the all_preempt vector, we want to turn allocated and mixed nodes to idle, and 
    // compound allocated/mixed to idle
    //
    // for nodes in the partially_preempt list, we want to turn allocated into mixed 
    // we leave mixed be, because if the jobs running on it were all preempt, the node would be in
    // the othe category

    for node in slurm_nodes.nodes.iter_mut() {
        if all_preempt.contains(&node.id) {
            match &node.state {
                NodeState::Allocated | NodeState::Mixed => {
                    node.state = NodeState::Idle
                },
                NodeState::Compound {base, flags} => {
                    match **base {
                        // NodeState::Allocated | NodeState::Mixed => {
                        NodeState::Allocated | NodeState::Mixed => {
                            node.state = NodeState::Compound { base: Box::new(NodeState::Idle), flags: flags.to_vec() }
                        },
                        _ => (),
                    }
                },
                _ => (),
            }
        } else if partially_preempt.contains(&node.id) {
            match &node.state {
                NodeState::Allocated => {
                    node.state = NodeState::Mixed
                },
                NodeState::Compound {base, flags} => {
                    if **base == NodeState::Allocated {
                        node.state = NodeState::Compound { base: Box::new(NodeState::Mixed), flags: flags.to_vec() }
                    }
                },
                _ => (),
            }
        }
    }
}<|MERGE_RESOLUTION|>--- conflicted
+++ resolved
@@ -9,12 +9,8 @@
 use fi_slurm::jobs::{SlurmJobs, enrich_jobs_with_node_ids};
 use fi_slurm::{jobs, nodes, utils::{SlurmConfig, initialize_slurm}};
 use fi_slurm::filter::{self, gather_all_features};
-<<<<<<< HEAD
-use crate::tui::tui_execute;
-=======
 //use fi_prometheus::{get_max_resource, get_usage_by, Cluster, Grouping, Resource};
 use crate::tui::app::tui_execute;
->>>>>>> d3fa6504
 
 use std::time::Instant;
 use chrono::{DateTime, Utc};
@@ -202,14 +198,9 @@
     #[arg(short, long)]
     #[arg(help = "Shows all node names (not yet implemented in summary report)")]
     names: bool,
-<<<<<<< HEAD
     #[arg(short, long)]
     #[arg(help = "Classifies preemptable jobs as idle")]
     preempt: bool,
-=======
-    #[arg(long)]
-    test: bool,
->>>>>>> d3fa6504
 }
 
 
